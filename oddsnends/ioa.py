--- conflicted
+++ resolved
@@ -1,31 +1,21 @@
 """Input, output and args-related"""
 
-<<<<<<< HEAD
-import os
-from argparse import ArgumentParser, HelpFormatter
-from typing import Annotated
-=======
 # Input, output and args-related
 import gzip
 import os
 import pickle
-from argparse import ArgumentParser
+from argparse import ArgumentParser, HelpFormatter
 from collections.abc import Callable, Generator
 from typing import Annotated, Any
->>>>>>> 73e12c20
 
 __all__ = [
     "LoggingLevels",
     "SmartFormatter",
     "assertfile",
     "assertexists",
-<<<<<<< HEAD
     "argtype_filepath",
-=======
-    "filepath",
     "find_fpaths",
     "read_pkl_gz",
->>>>>>> 73e12c20
 ]
 
 LoggingLevels = {
@@ -37,7 +27,6 @@
     "CRITICAL": 50,
 }
 
-<<<<<<< HEAD
 class SmartFormatter(HelpFormatter):
     """SmartFormatter for parser
     
@@ -53,12 +42,6 @@
 
 def assertfile(fpath: str | None, *err_args,
                null: Annotated[str, "ignore", "raise"] = "ignore") -> None:
-=======
-
-def assertfile(
-    fpath: str | None, *err_args, null: Annotated[str, "ignore", "raise"] = "ignore"
-) -> None:
->>>>>>> 73e12c20
     """Asserts isfile. Raises FileNotFoundError only if fpath is non-null."""
     try:
         assert os.path.isfile(fpath)
@@ -67,10 +50,7 @@
     except TypeError as error:
         if (fpath is not None) or (null == "raise"):
             raise TypeError(fpath, type(fpath)) from error
-<<<<<<< HEAD
-=======
 
->>>>>>> 73e12c20
 
 def assertexists(
     fpath: str | None, *err_args, null: Annotated[str, "ignore", "raise"] = "ignore"
@@ -83,14 +63,8 @@
     except TypeError as error:
         if (fpath is not None) or (null == "raise"):
             raise TypeError(fpath, type(fpath)) from error
-<<<<<<< HEAD
 
 def argtype_filepath(parser: ArgumentParser, arg: str | None) -> str:
-=======
-
-
-def filepath(parser: ArgumentParser, arg: str | None) -> str:
->>>>>>> 73e12c20
     """Check if arg given to parser is a valid file, raising ArgumentError
     otherwise
     """

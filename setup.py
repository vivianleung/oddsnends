#!/usr/bin/env python

"""The setup script."""

from setuptools import setup, find_packages

<<<<<<< HEAD
version = '0.1.3'
=======
version = '0.1.3.dev3'
>>>>>>> 790b8943

with open('README.rst') as readme_file:
    readme = readme_file.read()

with open('HISTORY.rst') as history_file:
    history = history_file.read()

requirements = [ ]

test_requirements = ["doctest", "pytest", "pytest-cov"]

setup(
    author="Vivian Leung",
    author_email='leung.vivian.w@gmail.com',
    python_requires='>=3.10',
    classifiers=[
        'Development Status :: 2 - Pre-Alpha',
        'Intended Audience :: Developers',
        'License :: OSI Approved :: MIT License',
        'Natural Language :: English',
        'Programming Language :: Python :: 3',
    ],
    description="Miscellaneous data science methods",
    entry_points={
        # 'console_scripts': [
        #     'oddsnends=oddsnends.cli:main',
        # ],
    },
    install_requires=requirements,
    license="MIT License",
    long_description=readme + '\n\n' + history,
    long_description_content_type="text/x-rst",
    include_package_data=True,
    keywords='oddsnends',
    name='oddsnends',
    packages=find_packages(include=['oddsnends', 'oddsnends.*'],
                           exclude=['tests', 'conda']),
    test_suite='tests',
    tests_require=test_requirements,
    url='https://github.com/vivianleung/oddsnends',
    version=version,
    zip_safe=False,
)<|MERGE_RESOLUTION|>--- conflicted
+++ resolved
@@ -4,11 +4,7 @@
 
 from setuptools import setup, find_packages
 
-<<<<<<< HEAD
 version = '0.1.3'
-=======
-version = '0.1.3.dev3'
->>>>>>> 790b8943
 
 with open('README.rst') as readme_file:
     readme = readme_file.read()
